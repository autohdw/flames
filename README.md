# FLAMES Library for Vitis HLS
Flexible Linear Algebra with Matrix-Empowered Synthesis (for Vitis HLS)

Developed by [Wuqiong Zhao](https://wqzhao.org) and other contributors,
from LEADS, Southeast University.

## Citation

If you find FLAMES useful, please cite our paper: [**Flexible High-Level Synthesis Library for Linear Transformations**](https://ieeexplore.ieee.org/document/10437992), early access, IEEE TCAS-II. [ [IEEE Xplore](https://ieeexplore.ieee.org/document/10437992) ] [ [PDF](https://wqzhao.org/assets/zhao2024flexible.pdf) ] [ [DOI](https://doi.org/10.1109/TCSII.2024.3366282) ]
```bibtex
@article{zhao2024flexible,
  title     = {Flexible High-Level Synthesis Library for Linear Transformations},
  author    = {Zhao, Wuqiong and Li, Changhan and Ji, Zhenhao and Guo, Zhichen and Chen, Xuanbo and You, You and Huang, Yongming and You, Xiaohu and Zhang, Chuan},
  journal   = {{IEEE} Transactions on Circuits and Systems {II}: Express Briefs},
<<<<<<< HEAD
  volume    = {71},
  number    = {7},
  pages     = {3348--3352},
  year      = {2024},
  month     = jul,
  publisher = {IEEE}
=======
  year      = {2024},
  published = {IEEE},
  note      = {to be published}
>>>>>>> 961118a0
}
```

## Supported Versions
Since FLAMES is a modern library written using C++14 (with some C++17 features),
it only supports Vitis HLS 2020 or later where the GCC compiler version is 6.2.0.
Notably, Vivado HLS is not supported.

## Usage
FLAMES is a **header-only** library, so you can easily use it by first cloning it
under you project root with
```shell
git clone https://github.com/autohdw/flames.git
```

### Core Modules
You can include the required header
```cpp
#include "flames/core.hpp"
```
All classes and functions are under the `flames` namespace, so you can use
```cpp
using namespace flames;
```
to access classes `Mat`, etc. directly instead of `flames::Mat`.

### Additional Insights
You can find more information about FLAMES in [`FLAMES_Insight.pdf`](https://flames.autohdw.com/FLAMES_Insight.pdf).

## License
The FLAMES is open source and distributed by an Apache license (v2.0).
Please [cite our paper](#citation) if you use FLAMES in your research.<|MERGE_RESOLUTION|>--- conflicted
+++ resolved
@@ -12,18 +12,12 @@
   title     = {Flexible High-Level Synthesis Library for Linear Transformations},
   author    = {Zhao, Wuqiong and Li, Changhan and Ji, Zhenhao and Guo, Zhichen and Chen, Xuanbo and You, You and Huang, Yongming and You, Xiaohu and Zhang, Chuan},
   journal   = {{IEEE} Transactions on Circuits and Systems {II}: Express Briefs},
-<<<<<<< HEAD
   volume    = {71},
   number    = {7},
   pages     = {3348--3352},
   year      = {2024},
   month     = jul,
   publisher = {IEEE}
-=======
-  year      = {2024},
-  published = {IEEE},
-  note      = {to be published}
->>>>>>> 961118a0
 }
 ```
 
